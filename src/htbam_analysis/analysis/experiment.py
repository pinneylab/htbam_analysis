--- conflicted
+++ resolved
@@ -61,157 +61,7 @@
 
         return self._run_data[run_name]
     
-<<<<<<< HEAD
-            analysis_name = 'linear_regression'
-            
-            #convert from 'x,y' to integer index in the array:
-            data_index = list(self._run_data[run_name]["chamber_idxs"]).index(chamber_id)
-            x_data = self._run_data[run_name]["conc_data"]
-            y_data = self._run_data[run_name]["luminance_data"][:,data_index]
-        
-            #get slope from the analysis:
-            slope = np.array(list(slopes_to_plot.values()))
-            intercept = np.array(list(intercepts_to_plot.values()))
-            
-            m = slope[data_index]
-            b = intercept[data_index]
-            #make a simple matplotlib plot
-            ax.scatter(x_data, y_data)
-            if not (np.isnan(m) or np.isnan(b)):
-                #return False, no_update, no_update
-                ax.plot(x_data, m*np.array(x_data) + b)
-            return ax
-        plot_chip(slopes_to_plot, chamber_names_dict, graphing_function=plot_chamber_slopes, title='Standard Curve: Slope')
-
-    ### This is a WIP update to the fitting function, but probably won't
-    # be released before the refactor update.
-    def fit_initial_rates_new(self, run_name: str, 
-                          standard_run_name: str, 
-                          substrate_conc: float = None,
-                          max_rxn_perc: int = 15,
-                          starting_timepoint_index: int = 0,
-                          max_rxn_time = np.inf):
-        '''
-        Fits a standard curve to the data in the given run.
-        Input:
-            run_name (str): the name of the run to be analyzed.
-        Output:
-            None
-        '''
-        if run_name not in self._run_data.keys():
-            print("Existing run data not found. Fetching from database.")
-            chamber_idxs, luminance_data, conc_data, time_data = self._db_conn.get_run_assay_data(run_name)
-            self._run_data[run_name] = {'chamber_idxs': chamber_idxs, 
-                                        'luminance_data': luminance_data, 
-                                        'conc_data': conc_data, 
-                                        'time_data': time_data}
-
-        print(f"Activity data found for run \"{run_name}\" with:")
-        luminance_shape = self._run_data[run_name]['luminance_data'].shape
-        print(f"\t-- {luminance_shape[0]} time points.\n\t-- {luminance_shape[1]} chambers.\n\t-- {luminance_shape[2]} concentrations.")
-
-        if standard_run_name not in self._run_data.keys():
-            raise ValueError(f"Standard curve data not found for run \"{standard_run_name}\". Please fit the standard curve first.")
-        
-        print(f"Using standard curve data from run \"{standard_run_name}\" to convert luminance data to concentration data.")
-
-        std_slopes = np.array(list(self._db_conn.get_analysis(standard_run_name, 'linear_regression', 'slope').values()))
-
-        #calculate product concentration by dividing every chamber intensity by the slope of the standard curve for that chamber
-        self._run_data[run_name]["product_concentration"] = self._run_data[run_name]["luminance_data"] / std_slopes[np.newaxis, :, np.newaxis]
-
-        chamber_dim = len(self._run_data[run_name]["chamber_idxs"])
-        conc_dim = len(self._run_data[run_name]["conc_data"])
-        time_dim = len(self._run_data[run_name]["time_data"])
-
-        arr = np.empty((chamber_dim, conc_dim))
-        arr[:] = np.nan
-            
-        #make an array of initial slopes for each chamber: should be (#chambers , #concentrations) = (1792 x 11)
-        # initial_slopes = arr.copy()
-        # initial_slopes_R2 = arr.copy()
-        # initial_slopes_intercepts = arr.copy()
-        # reg_idx_arr = np.zeros((chamber_dim, conc_dim, time_dim)).astype(bool)
-
-        time_series = self._run_data[run_name]["time_data"]#[:,0][:, np.newaxis]
-        if substrate_conc is None:
-            substrate_concs = self._run_data[run_name]["conc_data"]
-        else:
-            substrate_concs = np.array([substrate_conc for _ in range(conc_dim)])
-        
-        product_thresholds = substrate_concs * max_rxn_perc / 100
-        product_thresholds = product_thresholds[:, np.newaxis]
-        two_point_fits = 0
-
-        time_series_matrix = self._run_data[run_name]["time_data"]  # shape: (time, conc)
-        assert time_series_matrix.ndim == 2, "Expected time_data as (time, conc)"
-        assert time_series_matrix.shape[1] == len(self._run_data[run_name]["conc_data"]), \
-            "time_data conc axis must match conc_data length"
-
-        for i, chamber_idx in tqdm(list(enumerate(self._run_data[run_name]["chamber_idxs"]))):
-            # product_concentration for this chamber: (time, chamber, conc) -> select chamber -> (time, conc) -> T to (conc, time)
-            product_conc_array = self._run_data[run_name]["product_concentration"][:, i, :].T  # (conc, time)
-
-            # Trim off the first N timepoints along the time axis
-            t0 = starting_timepoint_index
-            product_conc_trim = product_conc_array[:, t0:]           # (conc, time_trim)
-            time_trim_matrix = time_series_matrix[t0:, :]            # (time_trim, conc)
-
-            # Re-zero each concentration at its first kept timepoint
-            zeroed = product_conc_trim - product_conc_trim[:, 0][:, np.newaxis]  # (conc, time_trim)
-            
-            # Threshold & time masks, shaped (conc, time_trim)
-            #print('product thresh', product_thresholds)
-            rxn_threshold_mask_trim = (zeroed < product_thresholds)  # product_thresholds is (conc, 1)
-            time_allowed_mask_trim = (time_trim_matrix < max_rxn_time).T  # (conc, time_trim)
-
-            rxn_threshold_mask_trim &= time_allowed_mask_trim
-
-            # Prepare outputs
-            slopes = np.zeros_like(self._run_data[run_name]["conc_data"], dtype=float)
-            intercepts = np.zeros_like(self._run_data[run_name]["conc_data"], dtype=float)
-            scores = np.zeros_like(self._run_data[run_name]["conc_data"], dtype=float)
-
-            # Fit per concentration using that column's time vector
-            for j in range(product_conc_trim.shape[0]):  # j indexes concentration
-                mask_j = rxn_threshold_mask_trim[j]      # (time_trim,)
-                if mask_j.sum() < 2:
-                    two_point_fits += 1
-                    continue
-                x = time_trim_matrix[:, j][mask_j].reshape(-1, 1)  # (n_points, 1)
-                y = product_conc_trim[j, mask_j]                   # (n_points,)
-                lin_reg = LinearRegression()
-                lin_reg.fit(x, y)
-                slopes[j] = float(lin_reg.coef_.ravel()[0])
-                intercepts[j] = float(lin_reg.intercept_)
-                scores[j] = float(lin_reg.score(x, y))
-
-            # Store a full-length (conc, time) mask aligned to original time axis (first N points are False)
-            full_mask = np.zeros((product_conc_array.shape[0], product_conc_array.shape[1]), dtype=bool)
-            full_mask[:, t0:] = rxn_threshold_mask_trim
-
-            results_dict = {
-                'slopes': slopes,
-                'intercepts': intercepts,
-                'r_values': scores,
-                'mask': full_mask,
-                'starting_timepoint_index': starting_timepoint_index
-            }
-            self._db_conn.add_analysis(run_name, 'linear_regression', chamber_idx, results_dict)
-        
-        print(f'{two_point_fits} reactions had less than 2 points for fitting')
-    
-
-    def fit_initial_rates(self, run_name: str, 
-                          standard_run_name: str, 
-                          substrate_conc: float = None,
-                          max_rxn_perc: int = 15,
-                          starting_timepoint_index: int = 0,
-                          min_rxn_time = -1,
-                          max_rxn_time = np.inf):
-=======
     def set_run(self, run_name: str, run_data: dict):
->>>>>>> cb1bf096
         '''
         Sets the data for the given run.
         Input:
@@ -281,81 +131,10 @@
             analysis_name (str): the name of the analysis to be plotted.
             experiment_name (str): the name of the raw experiment data to be plotted.
 
-<<<<<<< HEAD
-        arr = np.empty((chamber_dim, conc_dim))
-        arr[:] = np.nan
-            
-        #make an array of initial slopes for each chamber: should be (#chambers , #concentrations) = (1792 x 11)
-        # initial_slopes = arr.copy()
-        # initial_slopes_R2 = arr.copy()
-        # initial_slopes_intercepts = arr.copy()
-        # reg_idx_arr = np.zeros((chamber_dim, conc_dim, time_dim)).astype(bool)
-
-        time_series = self._run_data[run_name]["time_data"]#[:,0][:, np.newaxis]
-        if substrate_conc is None:
-            substrate_concs = self._run_data[run_name]["conc_data"]
-        else:
-            substrate_concs = np.array([substrate_conc for _ in range(conc_dim)])
-        print(time_series.shape)
-        product_thresholds = substrate_concs * max_rxn_perc / 100
-        product_thresholds = product_thresholds[:, np.newaxis]
-        two_point_fits = 0 
-        for i, chamber_idx in tqdm(list(enumerate(self._run_data[run_name]["chamber_idxs"]))):
-
-            #use the kinetics package to calculate the slopes for this chamber at each substrate concentration.
-            product_conc_array = self._run_data[run_name]["product_concentration"][:,i,:].T
-
-            # which product concentration is below the threshold?
-            zeroed_product_conc_array = deepcopy(product_conc_array)
-          
-            zeroed_product_conc_array = zeroed_product_conc_array - zeroed_product_conc_array[:,starting_timepoint_index][:, np.newaxis]
-            
-            rxn_threshold_mask = zeroed_product_conc_array < product_thresholds
-            
-            time_allowed_mask = time_series >= min_rxn_time
-            time_allowed_mask = np.logical_and(time_allowed_mask, time_series < max_rxn_time)
-
-            rxn_threshold_mask[:,:starting_timepoint_index] = 0
-
-            rxn_threshold_mask = np.logical_and(rxn_threshold_mask, time_allowed_mask.T)
-
-            slopes = np.zeros_like(self._run_data[run_name]["conc_data"])
-            intercepts = np.zeros_like(self._run_data[run_name]["conc_data"])
-            scores = np.zeros_like(self._run_data[run_name]["conc_data"])
-
-            for j, mask in enumerate(rxn_threshold_mask):
-                if mask.sum() < 2:
-                    two_point_fits += 1
-                    pass
-                    #print(f'Chamber {chamber_idx} Concentration {conc_data[i]} uM has less than 2 points')
-                else:
-                    lin_reg = LinearRegression()
-                    lin_reg.fit(time_series[:,j][mask].reshape(-1,1), product_conc_array[j,:][mask])
-                    #print(time_series[mask], product_conc_array[i,:][mask])
-                    slope, intercept, score = lin_reg.coef_, lin_reg.intercept_, lin_reg.score(time_series[:,j][mask].reshape(-1,1), product_conc_array[j,:][mask])
-                    #print(f'Concentration {conc_data[i]} uM has slope {slope} and intercept {intercept} with R2 {score}')
-                    slopes[j] = slope
-                    intercepts[j] = intercept
-                    scores[j] = score
-            results_dict = {'slopes': slopes, 
-                            'intercepts': intercepts, 
-                            'r_values': scores,  
-                            'mask': rxn_threshold_mask}
-            
-            self._db_conn.add_analysis(run_name, 'linear_regression', chamber_idx, results_dict)
-            # initial_slopes[i] = slopes
-            # initial_slopes_intercepts[i] = intercepts
-            # initial_slopes_R2[i] = scores
-            # reg_idx_arr[i] = rxn_threshold_mask
-        print(f'{two_point_fits} reactions had less than 2 points for fitting')
-    
-    def plot_progress_curves(self, run_name: str, chamber_idx: str, export_path: str = None):
-=======
         Returns:
             None
         '''
         #plotting variable: We'll plot by luminance. We need a dictionary mapping chamber id (e.g. '1,1') to the value to be plotted (e.g. slope)
->>>>>>> cb1bf096
         
         experiment_data = self.get_run(experiment_name) # Raw data from experiment (to show datapoints)
         analysis_data = self.get_run(analysis_name)     # Analysis data (to show slopes/intercepts)
@@ -364,120 +143,6 @@
         intercept_idx = analysis_data.dep_var_type.index('intercept')  # index of intercept in dep_vars
         r_squared_idx = analysis_data.dep_var_type.index('r_squared')  # index of r_squared in dep_vars
         
-<<<<<<< HEAD
-    def subtract_background_rate(self, run_name: str, background_pattern: str):
-        chamber_name_to_id_dict = self._db_conn.get_chamber_name_to_id_dict()
-        names = []
-        for key in chamber_name_to_id_dict.keys():
-            if re.match(background_pattern, key):
-                names.append(key)
-        ids = []
-        for name in names:
-            ids.extend(chamber_name_to_id_dict[name])
-
-        rates = []
-        for id in ids:
-            initial_rates = self._db_conn.get_analysis(run_name, 'linear_regression', 'slopes')[id]
-            rates.append(initial_rates)
-        background_rate_arr = np.array(rates).T
-        #print(background_rate_arr.shape)
-        #print(np.median(background_rate_arr, axis=1))
-        # lower quartile
-
-        lower_quartile = np.percentile(background_rate_arr, 25, axis=1)
-        print(lower_quartile)
-        initial_rates_dict = deepcopy(self._db_conn.get_analysis(run_name, 'linear_regression', 'slopes'))
-        for key in initial_rates_dict.keys():
-            initial_rates_dict[key] = initial_rates_dict[key] - lower_quartile
-            self._db_conn.add_analysis(run_name, 'bgsub_linear_regression', key, {"slopes": initial_rates_dict[key]})
-        return
-
-    def plot_initial_rates_chip(self, run_name: str, time_to_plot=0.3, subtract_zeroth_point=False):
-        
-        ''' Subtract zeroth point has been unimplemented'''
-
-        initial_rates_dict = self._db_conn.get_analysis(run_name, 'linear_regression', 'slopes')
-
-        initial_rate_intercepts_dict = self._db_conn.get_analysis(run_name, 'linear_regression', 'intercepts')
-        initial_rate_masks_dict = self._db_conn.get_analysis(run_name, 'linear_regression', 'mask') 
-        intial_rate_arr = np.array(list(initial_rates_dict.values()))
-        initial_rate_intercepts_arr = np.array(list(initial_rate_intercepts_dict.values()))
-        initial_rate_masks_arr = np.array(list(initial_rate_masks_dict.values()))
-
-        initial_rates_to_plot = {i: np.nanmax(j) for i, j in initial_rates_dict.items()}
-
-
-        chamber_names_dict = self._db_conn.get_chamber_name_dict()
-        
-        #plotting function: We'll generate a subplot for each chamber, showing the raw data and the linear regression line.
-        # to do this, we make a function that takes in the chamber_id and the axis object, and returns the axis object after plotting. Do NOT plot.show() in this function.
-        def plot_chamber_initial_rates(chamber_id, ax, time_to_plot=time_to_plot):
-            #N.B. Every so often, slope and line colors don't match up. Not sure why.
-            
-            #convert from 'x,y' to integer index in the array:
-            data_index = list(self._run_data[run_name]["chamber_idxs"]).index(chamber_id)
-            x_data = self._run_data[run_name]["time_data"]
-            y_data = self._run_data[run_name]["product_concentration"][:,data_index,:].T
-
-            #plot only first X% of time:
-            max_time = np.nanmax(x_data)
-            time_to_plot = max_time*time_to_plot
-            time_idxs_to_plot = np.sum(x_data < time_to_plot, axis=0) # The index to plot to, per sub conc.
-            
-            # TODO: add option to subtract zeroth point(s) from all points
-            #get slope from the analysis:
-            current_chamber_slopes = intial_rate_arr[data_index,:]
-            #calculate y-intercept by making sure it intersects first point:
-            current_chamber_intercepts = initial_rate_intercepts_arr[data_index,:]
-            # get regressed point mask:
-            current_chamber_reg_mask = initial_rate_masks_arr[data_index,:][:,:len(x_data)]
-            
-            colors = sns.color_palette('husl', n_colors=y_data.shape[0])
-            
-            for i in range(y_data.shape[0]): #over each concentration:
-                
-                # shorthand
-                titp = time_idxs_to_plot
-                
-                ax.scatter(x_data[:titp[i], i], 
-                            y_data[i,:titp[i]], color=colors[i], alpha=0.3)
-                ax.scatter(x_data[:titp[i], i][current_chamber_reg_mask[i, :titp[i]]],
-                            y_data[i, :titp[i]][current_chamber_reg_mask[i, :titp[i]]], color=colors[i], alpha=1, s=50, label=f'{self._run_data[run_name]["conc_data"][i]}')
-
-                m = current_chamber_slopes[i]
-                b = current_chamber_intercepts[i]
-
-                if not (np.isnan(m) or np.isnan(b)):
-                    pass
-                    #return False, no_update, no_update
-                    ax.plot(x_data[:titp[i], i], m*np.array(x_data[:titp[i], i]) + b, color=colors[i])
-            ax.legend()
-            return ax
-
-        ### PLOT THE CHIP: now, we plot
-        plot_chip(initial_rates_to_plot, chamber_names_dict, graphing_function=plot_chamber_initial_rates, title='Kinetics: Initial Rates (Max)')
-
-    def compute_enzyme_concentration(self, run_name: str, egfp_slope):
-        #make numpy array of all button_quants with[ subtracted backgrounds:
-        button_quant_no_background = [] #we will soon turn this into a numpy array
-        for chamber_idx in self._run_data[run_name]['chamber_idxs']:
-            next_button_quant = self._db_conn.get_button_quant_data(chamber_idx)
-            button_quant_no_background.append(next_button_quant)
-        button_quant_no_background = np.array(button_quant_no_background)
-
-        # use eGFP standard curve to convert between button quant and eGFP concentration
-        self._run_data[run_name]["enzyme_concentration"] = button_quant_no_background / egfp_slope    #in units of EGFP_SLOPE_CONC_UNITS
-
-    def filter_initial_rates(self,
-                            kinetic_run_name: str, 
-                            standard_run_name: str,
-                            standard_curve_r2_cutoff: float = 0.98,
-                            expression_threshold: float = 1.0,
-                            initial_rate_R2_threshold: float = 0.0, 
-                            positive_initial_slope_filter: bool = True,
-                            multiple_exposures: bool = False,
-                            background_subtraction: bool = False,):
-=======
         # Extract slopes and intercepts from analysis data
         slopes_to_plot = analysis_data.dep_var[..., slope_idx]          # (n_chambers,)
         intercepts_to_plot = analysis_data.dep_var[..., intercept_idx]  # (n_chambers,)
@@ -487,7 +152,6 @@
         luminance_idx = experiment_data.dep_var_type.index('luminance')  # index of luminance in dep_vars
         luminance = experiment_data.dep_var[..., luminance_idx]  # (n_chambers, n_timepoints, n_conc)
         concentration = experiment_data.indep_vars.concentration # (n_conc,)
->>>>>>> cb1bf096
         
         #chamber_names: We'll provide the name of the sample in each chamber as well, in the same way:
         chamber_names = experiment_data.indep_vars.chamber_IDs # (n_chambers,)
